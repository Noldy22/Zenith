--- conflicted
+++ resolved
@@ -902,7 +902,6 @@
             return jsonify({"error": "Could not fetch or analyze data for any relevant timeframe."}), 400
 
         # --- Multi-Timeframe Confluence Logic ---
-<<<<<<< HEAD
         suggestions_with_details = []
         for tf, analysis_result in analyses.items():
             if "error" not in analysis_result and analysis_result.get('suggestion'):
@@ -920,26 +919,6 @@
         sells = sum(1 for s in suggestions_with_details if s['action'] == 'Sell')
 
         # Determine overall action based on majority
-=======
-        suggestions = [a['suggestion']['action'] for a in analyses.values()]
-
-        available_tfs = [tf for tf in timeframes if tf in analyses]
-        if not available_tfs:
-            return jsonify({"error": "Data could not be fetched for any relevant timeframe."}), 400
-
-        primary_tf = available_tfs[0]
-        primary_suggestion = analyses[primary_tf]['suggestion']
-
-        buy_signals = suggestions.count('Buy')
-        sell_signals = suggestions.count('Sell')
-
-        final_confidence = "LOW"
-        if buy_signals == len(timeframes) or sell_signals == len(timeframes):
-            final_confidence = "HIGH"
-        elif buy_signals >= 2 or sell_signals >= 2:
-            final_confidence = "MEDIUM"
-
->>>>>>> 3a1bca2d
         final_action = "Neutral"
         if buys > sells: final_action = "Buy"
         elif sells > buys: final_action = "Sell"
@@ -967,17 +946,10 @@
 
         return jsonify({
             "final_action": final_action,
-<<<<<<< HEAD
             "final_confidence": final_confidence_score, # Return numerical score
             "primary_suggestion": primary_suggestion,
             "narratives": full_narrative, # Or just analyses[primary_tf]['narrative']
             "individual_analyses": analyses # For detailed view if needed
-=======
-            "final_confidence": final_confidence,
-            "primary_suggestion": primary_suggestion,
-            "narratives": full_narrative,
-            "individual_analyses": analyses
->>>>>>> 3a1bca2d
         })
 
     except Exception as e:
